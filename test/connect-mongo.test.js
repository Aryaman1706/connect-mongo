--- conflicted
+++ resolved
@@ -40,14 +40,10 @@
         new mongo.Server(options.mongoose_connection.db.serverConfig.host,
           options.mongoose_connection.db.serverConfig.port,
           options.mongoose_connection.db.serverConfig.options
-<<<<<<< HEAD
-        ));
+        ),
+        { w: options.w || defaultOptions.w });
     } else if (typeof options.db == "object") {
       db = options.db
-=======
-        ),
-        { w: options.w || defaultOptions.w });
->>>>>>> 0ca5f1aa
     } else {
       db = new mongo.Db(options.db, new mongo.Server('127.0.0.1', 27017, {}), { w: options.w || defaultOptions.w });
     }
