--- conflicted
+++ resolved
@@ -98,8 +98,7 @@
 
       if (typeof options.db == "object") {
         this.db = options.db; // Assume it's an instantiated DB Object
-      }
-      else {
+      } else {
 
         var serverOptions = options.server || {};
         serverOptions.auto_reconnect = serverOptions.auto_reconnect || options.auto_reconnect || defaultOptions.auto_reconnect;
@@ -112,20 +111,24 @@
                                { w: options.w || defaultOptions.w });
       }
     }
+    
     this.db_collection_name = options.collection || defaultOptions.collection;
 
-    if (options.hasOwnProperty('stringify') ?
-        options.stringify : defaultOptions.stringify) {
+    if (options.hasOwnProperty('stringify') ? options.stringify : defaultOptions.stringify) {
       this._serialize_session = JSON.stringify;
       this._unserialize_session = JSON.parse;
     } else {
+      
       // Copy each property of the session to a new object
+      
       this._serialize_session = function(session) {
         var obj = {};
         for (var prop in session) {
           if (prop === 'cookie') {
+            
             // Convert the cookie instance to an object, if possible
             // This gets rid of the duplicate object under session.cookie.data property
+            
             obj.cookie = session.cookie.toJSON ? session.cookie.toJSON() : session.cookie;
           } else {
             obj[prop] = session[prop];
@@ -166,21 +169,12 @@
         self._open_database(callback);
       }
     };
-<<<<<<< HEAD
-    if (this.db.openCalled) {
-      this._get_collection(callback)
-    }
-    else {
-      this.db.open(function(err, db) {
+    
+    this._open_database = function(cb){
+      self.db.open(function(err, db) {
         if (err) {
           throw new Error('Error connecting to database');
         }
-=======
-
-    this._open_database = function(cb){
-      self.db.open(function(err, db) {
-        if (err) throw new Error('Error connecting to database');
->>>>>>> 185ec82e
 
         if (options.username && options.password) {
           db.authenticate(options.username, options.password, function () {
@@ -190,17 +184,13 @@
           self._get_collection(cb);
         }
       });
-<<<<<<< HEAD
-    }
+    };
 
     this.defaultExpirationTime = options.defaultExpirationTime || defaultOptions.defaultExpirationTime;
-  };
-=======
-    };
     
     callback && this._open_database(callback);
-  }
->>>>>>> 185ec82e
+    
+  };
 
   /**
    * Inherit from `Store`.
